[workspace]
resolver = "2"
members = [
    "lib-checker",
    "memory-pool",
<<<<<<< HEAD
    "montgomery-modular",
=======
>>>>>>> 9064f617
    "number",
    "persistent-array",
    "query",
    "segtree",
    "union-find",
    "util",
    "z-algorithm",
]

[workspace.package]
edition = "2021"

[workspace.dependencies]
criterion = "0.5.1"
rand = "0.8.5"<|MERGE_RESOLUTION|>--- conflicted
+++ resolved
@@ -3,10 +3,7 @@
 members = [
     "lib-checker",
     "memory-pool",
-<<<<<<< HEAD
     "montgomery-modular",
-=======
->>>>>>> 9064f617
     "number",
     "persistent-array",
     "query",
