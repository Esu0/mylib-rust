[workspace]
resolver = "2"
members = [
<<<<<<< HEAD
    "persistent-array", "red-black-tree", "union-find",
=======
    "memory-pool",
    "persistent-array",
    "union-find",
>>>>>>> e41bcf31
]

[workspace.package]
edition = "2021"

[workspace.dependencies]
criterion = "0.5.1"
rand = "0.8.5"<|MERGE_RESOLUTION|>--- conflicted
+++ resolved
@@ -1,13 +1,10 @@
 [workspace]
 resolver = "2"
 members = [
-<<<<<<< HEAD
-    "persistent-array", "red-black-tree", "union-find",
-=======
     "memory-pool",
     "persistent-array",
+    "red-black-tree",
     "union-find",
->>>>>>> e41bcf31
 ]
 
 [workspace.package]
